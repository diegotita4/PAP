--- conflicted
+++ resolved
@@ -58,15 +58,9 @@
 
     # FORMAT VARIABLES
     TAU = 0.025
-<<<<<<< HEAD
-    TOLERANCE = 1e-2
-    DAYS_IN_YEAR = 252
-    LEARNING_RATE = 0.30
-=======
     TOLERANCE = 1e-6
     DAYS_IN_YEAR = 252
     LEARNING_RATE = 0.005
->>>>>>> 9a6a3029
     DATE_FORMAT = "%Y-%m-%d"
     NUMBER_OF_SIMULATIONS = 30000
 
@@ -122,11 +116,7 @@
             raise ValueError("Bounds must be between 0 and 1.")
 
         # Validate optimization model
-<<<<<<< HEAD
         if optimization_model not in ["SLSQP", "MONTECARLO", "COBYLA", "PSO"]:
-=======
-        if optimization_model not in ["SLSQP", "MONTECARLO", "GRADIENT DESCENT", "COBYLA"]:
->>>>>>> 9a6a3029
             raise ValueError("Invalid optimization model.")
 
         # Validate QAA strategy
@@ -137,6 +127,7 @@
         self.expected_returns = expected_returns if expected_returns is not None else np.array([0.1] * len(tickers))
         self.opinions = opinions if opinions is not None else np.zeros((len(expected_returns), len(tickers)))
         self.MAR = MAR if MAR is not None else 0.2
+        
         
         # Assign parameters
         self.tickers = tickers
@@ -147,6 +138,7 @@
         self.optimization_model = optimization_model
         self.QAA_strategy = QAA_strategy
         self.tickers = tickers
+        self.tickers = tickers
 
 # ----------------------------------------------------------------------------------------------------
 
@@ -380,10 +372,6 @@
                 result = self.PSO(returns, objective_function)
                 optimization_model = "PSO"
 
-            elif self.optimization_model == "COBYLA":
-                result = self.COBYLA(returns, objective_function)
-                optimization_model = "COBYLA"
-
             else:
                 raise ValueError(f"Invalid optimization model: {self.optimization_model}")
 
@@ -508,35 +496,6 @@
 
 # ----------------------------------------------------------------------------------------------------
 
-    # 4TH OPTIMIZE MODEL: "COBYLA"
-
-    def COBYLA(self, returns, objective_function):
-        """
-        Optimizes the objective function using the COBYLA model.
-
-        Parameters:
-        - returns (pd.DataFrame): Processed returns after removing the benchmark.
-        - objective_function (function): Objective function to optimize.
-
-        Returns:
-        - result (scipy.optimize.OptimizeResult): Optimization result.
-        """
-
-        # Get initial weights and constraints (COBYLA does not use bounds)
-        weights, _, constraints = self.fixed_parameters(returns)
-
-        try:
-            # Minimize the objective function using COBYLA model
-            result = minimize(objective_function, weights, method="COBYLA", constraints=constraints, 
-                              options={ # Values to modify for get better solution:
-                              'maxiter': 10000, # Max Iterations
-                              'tol': 1e-2}) # Tolerance rate
-            return result
-        except Exception as e:
-            raise ValueError(f"Error in COBYLA optimization: {str(e)}")
-
-# ----------------------------------------------------------------------------------------------------
-
     # 1ST QAA STRATEGY: "MIN VARIANCE"
     def min_variance(self, returns):
         """
@@ -618,24 +577,19 @@
     def omega(self, returns):
         """
         Calculates the portfolio with the maximum Omega using the specified optimization model.
-
-        Parameters:
-        - returns (pd.DataFrame): Historical returns of the assets.
-
-        Returns:
-        - weights_series (pd.Series): Optimal weights of the portfolio.
-        """
+        Calculates the portfolio with the maximum Omega using the specified optimization model.
+
+        Parameters:
+        - returns (pd.DataFrame): Historical returns of the assets.
+
+        Returns:
+        - weights_series (pd.Series): Optimal weights of the portfolio.
+        """
+
         # Separar el benchmark del resto de los activos
         benchmark_returns = returns[self.benchmark]
         asset_returns = returns.drop(columns=[self.benchmark])
 
-<<<<<<< HEAD
-        # Separar el benchmark del resto de los activos
-        benchmark_returns = returns[self.benchmark]
-        asset_returns = returns.drop(columns=[self.benchmark])
-
-=======
->>>>>>> 9a6a3029
         # Calcular la diferencia de rendimientos con respecto al benchmark
         differences = asset_returns.sub(benchmark_returns, axis=0)
 
@@ -654,24 +608,9 @@
         def objective_function(weights):
             portfolio_omega = sum(omegas[ticker] * weight for ticker, weight in zip(self.tickers, weights))
             return -portfolio_omega  # Negativo porque queremos maximizar
-<<<<<<< HEAD
 
         # Integrar con el método de selección del modelo de optimización
         result, optimization_model = self.optimization_model_selection(asset_returns, objective_function)
-=======
-        
-        def gradient_function(weights):
-            epsilon = -1000000000000
-            grad = np.zeros_like(weights)
-            for i in range(len(weights)):
-                weights_plus = np.array(weights, copy=True)
-                weights_plus[i] += epsilon
-                grad[i] = (objective_function(weights_plus) - objective_function(weights)) / epsilon
-            return grad
-
-        # Integrar con el método de selección del modelo de optimización
-        result, optimization_model = self.optimization_model_selection(asset_returns, objective_function, gradient_function)
->>>>>>> 9a6a3029
 
         self.optimal_weights = result['x']  
 
@@ -684,11 +623,6 @@
         print(f"\nOptimal Portfolio Weights for Omega QAA using {optimization_model} optimization:")
         print(weights_series)
         return weights_series
-<<<<<<< HEAD
-=======
-
-
->>>>>>> 9a6a3029
 
 # ----------------------------------------------------------------------------------------------------
 
@@ -969,6 +903,8 @@
         """
         Adjusts portfolio weights based on past performance, inspired by the Martingale strategy.
         This function calculates the optimal portfolio weights using a specified optimization model, focusing on maximizing returns based on past performance.
+        Adjusts portfolio weights based on past performance, inspired by the Martingale strategy.
+        This function calculates the optimal portfolio weights using a specified optimization model, focusing on maximizing returns based on past performance.
 
         Parameters:
         - returns (pd.DataFrame): Historical returns of the assets.
@@ -979,30 +915,10 @@
         try:
             # Drop the benchmark column from returns
             returns = returns.drop(columns=[self.benchmark], errors='ignore')
-<<<<<<< HEAD
 
             # Calculate past performance indicator (e.g., mean return)
             performance_indicator = returns.mean()
 
-=======
-
-            # Calculate past performance indicator (e.g., mean return)
-            performance_indicator = returns.mean()
-
-
-            def gradient_function(weights):
-                mean_returns = returns.mean()
-                cov_matrix = returns.cov()
-                portfolio_return = np.dot(weights, mean_returns)
-                portfolio_volatility = np.sqrt(np.dot(weights.T, np.dot(cov_matrix, weights)))
-
-                grad_expected_return = mean_returns
-                grad_volatility = np.dot(cov_matrix, weights) / portfolio_volatility
-
-                gradient = -(grad_expected_return * portfolio_volatility - (portfolio_return - self.MAR) * grad_volatility) / (portfolio_volatility ** 2)
-                return gradient
-
->>>>>>> 9a6a3029
             def objective_function(weights):
                 return -np.dot(weights, performance_indicator)
 
@@ -1022,19 +938,17 @@
 
             # Create a pandas Series for optimal weights
             weights_series = pd.Series(self.optimal_weights, index=returns.columns, name="Optimal Weights")
+            weights_series = pd.Series(self.optimal_weights, index=returns.columns, name="Optimal Weights")
 
             # Display optimal weights
             print(f"\nOptimal Portfolio Weights for Martingale-inspired QAA using {optimization_model} optimization:")
+            print(f"\nOptimal Portfolio Weights for Martingale-inspired QAA using {optimization_model} optimization:")
             print(weights_series)
 
             return weights_series
+            return weights_series
         except Exception as e:
             raise ValueError(f"Error in Martingale-inspired strategy: {str(e)}")
-<<<<<<< HEAD
-=======
-
-
->>>>>>> 9a6a3029
 
 # ----------------------------------------------------------------------------------------------------
 
@@ -1056,14 +970,8 @@
 
 
 
-<<<<<<< HEAD
             # Define the objective function
             objective_function = 3
-=======
-            # Define the objective function and gradient function
-            objective_function = 3
-            gradient_function = 3
->>>>>>> 9a6a3029
 
             # Get the optimization result using the selected method
             result, optimization_model = self.optimization_model_selection(returns, objective_function)
@@ -1102,14 +1010,8 @@
 
 
 
-<<<<<<< HEAD
             # Define the objective function
             objective_function = 3
-=======
-            # Define the objective function and gradient function
-            objective_function = 3
-            gradient_function = 3
->>>>>>> 9a6a3029
 
             # Get the optimization result using the selected method
             result, optimization_model = self.optimization_model_selection(returns, objective_function)
